--- conflicted
+++ resolved
@@ -575,26 +575,13 @@
 			// refresh the overview handler to also register the mouse events on the buttons
 			stack.overviewlayer.refresh();
 
-<<<<<<< HEAD
 			var tools = {
 				navigator: Navigator,
 				canvastool: CanvasTool,
 				tracingtool: TracingTool,
-				segmentationtool: SegmentationTool
+				segmentationtool: SegmentationTool,
+        classification_editor: null
 			};
-=======
-			if ( inittool === 'tracingtool' ) {
-				project.setTool( new TracingTool() );
-			} else if ( inittool === 'navigator' ) {
-				project.setTool( new Navigator() );
-			} else if ( inittool === 'canvastool' ) {
-				project.setTool( new CanvasTool() );
-			} else if ( inittool === 'segmentationtool' ) {
-				project.setTool( new SegmentationTool() );
-			} else if ( inittool === 'classification_editor' ) {
-
-			}
->>>>>>> c93f6800
 
 			//! if the stack was initialized by an URL query, move it to a given position
 			if ( pid == e.pid && sids.length > 0 )
