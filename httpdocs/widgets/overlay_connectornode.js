--- conflicted
+++ resolved
@@ -310,18 +310,9 @@
 
     // return some log information when clicked on the node
     // this usually refers here to the mc object
-<<<<<<< HEAD
-    if (e.shiftKey)
-    {
-      if ((e.ctrlKey || e.metaKey) && e.shiftKey)
-      {
-        if (atn != null && this.parentnode.id == atn.id)
-        {
-=======
     if (e.shiftKey) {
-      if (e.ctrlKey && e.shiftKey) {
-        if (atn !== null && this.parentnode.id === atn.id) {
->>>>>>> 0d810aa2
+      if ((e.ctrlKey || e.metaKey) && e.shiftKey) {
+        if (atn != null && this.parentnode.id == atn.id) {
           activateNode(null);
         }
         statusBar.replaceLast("deleted connector with id " + this.parentnode.id);
