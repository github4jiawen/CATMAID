--- conflicted
+++ resolved
@@ -584,14 +584,8 @@
     this.href = project.createURL();
     return true;
   }
-<<<<<<< HEAD
   var a_url2 = document.getElementById("a_url2");
-  a_url2.onmouseover = function (e)
-  {
-=======
-  a_url2 = document.getElementById("a_url2");
   a_url2.onmouseover = function (e) {
->>>>>>> 0d810aa2
     this.href = project.createURL();
     return true;
   }
