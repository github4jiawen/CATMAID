--- conflicted
+++ resolved
@@ -14,105 +14,30 @@
 import numpy as np
 import yaml
 
-<<<<<<< HEAD
+
 try:
+
     conf = yaml.load(open(os.path.join(os.environ['HOME'], '.catmaid-db')))
 except:
     print >> sys.stderr, '''Your ~/.catmaid-db file should look like:
-
 host: localhost
 database: catmaid
 username: catmaid_user
 password: password_of_your_catmaid_user'''
     sys.exit(1)
 
-if len(sys.argv) != 2:
-    print >> sys.stderr, "Usage: export_from_catmaid.py <PROJECT-ID>"
-    sys.exit(1)
-=======
-pid = 3 # int(sys.argv[1])
-
-try:
-
-    conf = yaml.load(open(os.path.join(os.environ['HOME'], '.catmaid-db')))
-except:
-    print >> sys.stderr, '''Your ~/.catmaid-db file should look like:
->>>>>>> 3e06ceda
-
-host: localhost
-database: catmaid
-username: catmaid_user
-password: password_of_your_catmaid_user'''
-    sys.exit(1)
-
-<<<<<<< HEAD
-conn = psycopg2.connect(host=conf['host'],
-                        database=conf['database'],
-                        user=conf['username'],
-                        password=conf['password'])
-
-c = conn.cursor()
-=======
 #if len(sys.argv) != 2:
 #    print >> sys.stderr, "Usage: export_from_catmaid.py <PROJECT-ID>"
 #    sys.exit(1)
->>>>>>> 3e06ceda
 
-def treenodes_to_numpy(tnrows):
-	""" Converts retrieved list of treenode tuples to an array 
-	
-	Parameters
-	----------
-	tnrows : list of tuples
-		treenode tuples of the form (id, loc.x, loc.y, loc.z, parent_id)
-	
-	Returns
-	-------
-	location : Nx3 array-like
-	local_topology : Nx1 array-like
-	idx : Nx1 array-like
-	
-	Notes
-	-----
-	For root nodes, the parent_id is None and is converted to -1.
-	Assumes that the first tuple is the root node tuple.
-	"""
-	N = len( tnrows )
-	if N == 0:
-		return None, None
-		
-	locarr = np.zeros( (N,3), dtype = np.float32 )
-	loctop = np.zeros( (N,), dtype = np.int32 )
-	
-	# First tuple is root node
-	assert( tnrows[0][-1] == None )
-	idx = []
-	par = []
-	for i, tn in enumerate(tnrows):
-		locarr[i,0] = tn[1]
-		locarr[i,1] = tn[2]
-		locarr[i,2] = tn[3]
-		idx.append( tn[0] )
-		par.append( tn[-1] )
-	
-	# build local topology array
-	# for root node, first entry is -1
-	loctop[0] = -1
-	for i,p in enumerate(par[1:]):
-		loctop[i+1] = idx.index(p)
+pid = 3 # int(sys.argv[1])
 
-	return locarr, loctop, idx
-	
-
-<<<<<<< HEAD
-=======
 conn = psycopg2.connect(host=conf['host'],
                         database=conf['database'],
                         user=conf['username'],
                         password=conf['password'])
 c = conn.cursor()
 
->>>>>>> 3e06ceda
 # Find project information
 select = 'SELECT p.title '
 select += 'FROM project p '
